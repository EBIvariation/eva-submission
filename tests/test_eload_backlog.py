--- conflicted
+++ resolved
@@ -105,11 +105,7 @@
 
     def test_find_file_on_ena(self):
         self.eload.find_file_on_ena('IRIS_313-8755.snp.vcf.gz.tbi', 'ERZ325199')
-<<<<<<< HEAD
         assert os.path.exists(os.path.join(self.eload._get_dir('ena'), 'IRIS_313-8755.snp.vcf.gz.tbi'))
 
     def test_report(self):
-        self.eload.report()
-=======
-        assert os.path.exists(os.path.join(self.eload._get_dir('ena'), 'IRIS_313-8755.snp.vcf.gz.tbi'))
->>>>>>> e0d0e5e0
+        self.eload.report()