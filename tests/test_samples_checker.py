import os
from unittest import TestCase

from eva_submission import ROOT_DIR
from eva_submission.samples_checker import get_samples_from_vcf, get_sample_names, compare_names_in_files_and_samples, \
    compare_spreadsheet_and_vcf


class TestSampleChecker(TestCase):

    resources_folder = os.path.join(ROOT_DIR, 'tests', 'resources')

    def test_get_samples_from_vcf(self):
        assert get_samples_from_vcf(os.path.join(self.resources_folder, 'test.vcf')) == ['S1']

    def test_get_sample_names(self):
        assert get_sample_names([{'Sample Name': 'S1'}, {'Sample ID': 'S2'}, {'Analysis': ''}]) == ['S1', 'S2']


class TestSampleChecker(TestCase):

    resources_folder = os.path.join(ROOT_DIR, 'tests', 'resources')

    def test_compare_names_in_files_and_samples(self):
        assert compare_names_in_files_and_samples(
            [os.path.join(self.resources_folder, 'test.vcf')],
            [{'Sample Name': 'S1'}],
            'A1'
        ) == (False, [], [])

        assert compare_names_in_files_and_samples(
            [os.path.join(self.resources_folder, 'test.vcf')],
            [{'Sample Name': 'S1'}, {'Sample Name': 'S2'}],
            'A1'
        ) == (True, [], ['S2'])

    def test_compare_spreadsheet_and_vcf(self):
        metadata_file = os.path.join(self.resources_folder, 'metadata_2_analysis_same_samples.xlsx')
        vcf_dir = os.path.join(self.resources_folder, 'vcf_dir')
        overall_differences, results_per_analysis_alias = compare_spreadsheet_and_vcf(metadata_file, vcf_dir)
        assert not overall_differences
        assert results_per_analysis_alias == {'GAE': (False, [], []), 'GAE2': (False, [], [])}
<<<<<<< HEAD
=======


>>>>>>> 7eb94ee3

<|MERGE_RESOLUTION|>--- conflicted
+++ resolved
@@ -39,10 +39,4 @@
         vcf_dir = os.path.join(self.resources_folder, 'vcf_dir')
         overall_differences, results_per_analysis_alias = compare_spreadsheet_and_vcf(metadata_file, vcf_dir)
         assert not overall_differences
-        assert results_per_analysis_alias == {'GAE': (False, [], []), 'GAE2': (False, [], [])}
-<<<<<<< HEAD
-=======
-
-
->>>>>>> 7eb94ee3
-
+        assert results_per_analysis_alias == {'GAE': (False, [], []), 'GAE2': (False, [], [])}