--- conflicted
+++ resolved
@@ -1,13 +1,9 @@
 import os
 from datetime import datetime
 from unittest import TestCase
-<<<<<<< HEAD
 import xml.etree.ElementTree as ET
 from unittest.mock import patch
-=======
-from unittest.mock import patch
-from xml.etree.ElementTree import ElementTree
->>>>>>> 10151dbe
+
 
 from eva_submission.ENA_submission.xlsx_to_ENA_xml import add_project, new_project, add_analysis,\
     process_metadata_spreadsheet, prettify, add_submission
@@ -83,7 +79,6 @@
         self._delete_file(os.path.join(self.brokering_folder, 'TEST1.Analysis.xml'))
 
     def test_add_project(self):
-<<<<<<< HEAD
         root = ET.Element('PROJECT_SET')
         add_project(root, self.project_row)
         expected_project = '''
@@ -124,14 +119,10 @@
   </PROJECT>
 </PROJECT_SET>
 '''
-        assert elements_equal(root, ET.fromstring(expected_project))
-=======
-        root = new_project()
         with patch('eva_submission.ENA_submission.xlsx_to_ENA_xml.get_scientific_name_from_ensembl') as m_sci_name:
             m_sci_name.return_value = 'Oncorhynchus mykiss'
             add_project(root, self.project_row)
-        print(prettify(ElementTree(root)))
->>>>>>> 10151dbe
+        assert elements_equal(root, ET.fromstring(expected_project))
 
     def test_add_analysis(self):
         root = ET.Element('ANALYSIS_SET')
@@ -167,9 +158,10 @@
         assert elements_equal(root, ET.fromstring(expected_analysis))
 
     def test_process_metadata_spreadsheet(self):
-<<<<<<< HEAD
         metadata_file = os.path.join(self.brokering_folder, 'metadata_sheet.xlsx')
-        process_metadata_spreadsheet(metadata_file, self.brokering_folder, 'TEST1')
+        with patch('eva_submission.ENA_submission.xlsx_to_ENA_xml.get_scientific_name_from_ensembl') as m_sci_name:
+            m_sci_name.return_value = 'Oncorhynchus mykiss'
+            process_metadata_spreadsheet(metadata_file, brokering_folder, 'TEST1')
         assert os.path.isfile(os.path.join(self.brokering_folder, 'TEST1.Submission.xml'))
         assert os.path.isfile(os.path.join(self.brokering_folder, 'TEST1.Project.xml'))
         assert os.path.isfile(os.path.join(self.brokering_folder, 'TEST1.Analysis.xml'))
@@ -227,11 +219,4 @@
             {'file_name': 'path/to/analysis.xml', 'schema': 'analysis'}
         ]
         add_submission(root, files_to_submit, 'ADD', self.project_row)
-        assert elements_equal(root, ET.fromstring(expected_submission))
-=======
-        brokering_folder = os.path.join(os.path.dirname(__file__), 'resources', 'brokering')
-        metadata_file = os.path.join(brokering_folder, 'metadata_sheet.xlsx')
-        with patch('eva_submission.ENA_submission.xlsx_to_ENA_xml.get_scientific_name_from_ensembl') as m_sci_name:
-            m_sci_name.return_value = 'Oncorhynchus mykiss'
-            process_metadata_spreadsheet(metadata_file, brokering_folder, 'TEST1')
->>>>>>> 10151dbe
+        assert elements_equal(root, ET.fromstring(expected_submission))