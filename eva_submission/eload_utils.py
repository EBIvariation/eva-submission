--- conflicted
+++ resolved
@@ -1,17 +1,12 @@
 import glob
 import os
 import urllib
-<<<<<<< HEAD
 import ftplib
 from urllib.parse import urlsplit
 from xml.etree import ElementTree as ET
 
 import psycopg2
 import pymongo
-=======
-from xml.etree import ElementTree as ET
-
->>>>>>> e0d0e5e0
 import requests
 from ebi_eva_common_pyutils.config import cfg
 from ebi_eva_common_pyutils.logger import logging_config as log_cfg
@@ -160,6 +155,7 @@
     urllib.request.urlcleanup()
 
 
+
 def get_vep_and_vep_cache_version(mongo_uri, db_name, coll_name, assembly_accession):
     vep_cache_version = get_vep_and_vep_cache_version_from_db(mongo_uri, db_name, coll_name)
     if not vep_cache_version:
