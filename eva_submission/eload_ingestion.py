import csv
import os
import shutil
import subprocess
from pathlib import Path

import yaml
from cached_property import cached_property
from ebi_eva_common_pyutils import command_utils
from ebi_eva_common_pyutils.config import cfg
from ebi_eva_common_pyutils.config_utils import get_mongo_uri_for_eva_profile
from ebi_eva_common_pyutils.metadata_utils import get_variant_warehouse_db_name_from_assembly_and_taxonomy
from ebi_eva_common_pyutils.pg_utils import get_all_results_for_query, execute_query
import pymongo

from eva_submission import NEXTFLOW_DIR
from eva_submission.assembly_taxonomy_insertion import insert_new_assembly_and_taxonomy
from eva_submission.eload_submission import Eload
from eva_submission.eload_utils import get_metadata_conn, get_mongo_creds, get_accession_pg_creds
from eva_submission.ingestion_templates import accession_props_template, variant_load_props_template

project_dirs = {
    'logs': '00_logs',
    'valid': '30_eva_valid',
    'transformed': '40_transformed',
    'stats': '50_stats',
    'annotation': '51_annotation',
    'accessions': '52_accessions',
    'public': '60_eva_public',
    'external': '70_external_submissions',
    'deprecated': '80_deprecated'
}


class EloadIngestion(Eload):
    config_section = 'ingestion'  # top-level config key
    all_tasks = ['metadata_load', 'accession', 'variant_load']

    def __init__(self, eload_number):
        super().__init__(eload_number)
        self.project_accession = self.eload_cfg.query('brokering', 'ena', 'PROJECT')
        self.project_dir = self.setup_project_dir()
        self.mongo_uri = get_mongo_uri_for_eva_profile(cfg['maven']['environment'], cfg['maven']['settings_file'])

    def ingest(
            self,
            aggregation=None,
            instance_id=None,
            vep_version=None,
            vep_cache_version=None,
            db_name=None,
            db_name_mapping=None,
            tasks=None
    ):
        self.eload_cfg.set(self.config_section, 'ingestion_date', value=self.now)
        self.check_brokering_done()
        self.check_variant_db(db_name, db_name_mapping)

        if not tasks:
            tasks = self.all_tasks

        if 'metadata_load' in tasks:
            self.load_from_ena()
        do_accession = 'accession' in tasks
        do_variant_load = 'variant_load' in tasks

        if do_accession or do_variant_load:
            aggregation = aggregation.lower()
            self.eload_cfg.set(self.config_section, 'aggregation', value=aggregation)
            vcf_files_to_ingest = self._generate_csv_mappings_to_ingest()

        if do_accession:
            self.eload_cfg.set(self.config_section, 'accession', 'instance_id', value=instance_id)
<<<<<<< HEAD
            self.run_accession_workflow(vcf_files_to_ingest)
=======
            self.update_config_with_hold_date(self.project_accession)
            self.run_accession_workflow()
>>>>>>> 4d9b24a1
            self.insert_browsable_files()
            self.refresh_study_browser()

        if do_variant_load:
            self.eload_cfg.set(self.config_section, 'variant_load', 'vep', 'version', value=vep_version)
            self.eload_cfg.set(self.config_section, 'variant_load', 'vep', 'cache_version', value=vep_cache_version)
            self.run_variant_load_workflow(vcf_files_to_ingest)

    def _get_vcf_files_from_brokering(self):
        vcf_files = []
        analyses = self.eload_cfg.query('brokering', 'analyses')
        if analyses:
            for analysis_alias, analysis_data in analyses.items():
                files = analysis_data['vcf_files']
                vcf_files.extend(files) if files else None
            return vcf_files

    def check_brokering_done(self):
        vcf_files = self._get_vcf_files_from_brokering()
        if not vcf_files:
            self.error('No brokered VCF files found, aborting ingestion.')
            raise ValueError('No brokered VCF files found.')
        if self.project_accession is None:
            self.error('No project accession in submission config, check that brokering to ENA is done. ')
            raise ValueError('No project accession in submission config.')
        # check there are no vcfs in valid folder that aren't in brokering config
        for valid_vcf in self.valid_vcf_filenames:
            if not any(f.endswith(valid_vcf.name) for f in vcf_files):
                raise ValueError(f'Found {valid_vcf} in valid folder that was not in brokering config')

    def get_db_name(self, assembly_accession):
        """
        Constructs the expected database name in mongo, based on assembly info retrieved from EVAPRO.
        """
        taxon_id = self.eload_cfg.query('submission', 'taxonomy_id')
        # query EVAPRO for db name based on taxonomy id and accession
        with get_metadata_conn() as conn:
            db_name = get_variant_warehouse_db_name_from_assembly_and_taxonomy(conn, assembly_accession, taxon_id)
        if not db_name:
            self.error(f'Database for taxonomy id {taxon_id} and assembly {assembly_accession} not found in EVAPRO.')
            self.error(f'Please insert the appropriate taxonomy and assembly or pass in the database name explicitly.')
            # TODO propose a database name, based on a TBD convention
            # TODO download the VEP cache for new species
            raise ValueError(f'No database for {taxon_id} and {assembly_accession} found')
        return db_name

    def _get_assembly_accessions(self):
        assembly_accessions = set()
        analyses = self.eload_cfg.query('submission', 'analyses')
        for analysis_alias, analysis_data in analyses.items():
            assembly_accessions.add(analysis_data['assembly_accession'])
        return assembly_accessions

    def check_variant_db(self, db_name=None, db_name_mapping=None):
        """
        Checks mongo for the right variant database.
        If db_name is provided, map every assembly accession to that database
        If db_name_mapping is provided, attempt to insert every database before checking mongo
        If neither is provided, try to guess the database from EVAPRO based on the assembly accession and taxonomy
        """
        assembly_accessions = self._get_assembly_accessions()
        assembly_to_db_name = {}
        if db_name:
            if len(assembly_accessions) > 1:
                raise ValueError(f"One database should not be associated to multiple assembly accessions")
            assembly_to_db_name[assembly_accessions.pop()] = {'db_name': db_name}
        elif db_name_mapping:
            for mapping in db_name_mapping:
                assembly_db = mapping.split(',')
                if assembly_db[0] and assembly_db[1]:
                    assembly_to_db_name[assembly_db[0]] = {'db_name': assembly_db[1]}
                else:
                    raise ValueError(f"Check the assembly accession to database mapping: {mapping}")
            assemblies_provided_sorted = sorted(assembly_to_db_name.keys())
            assemblies_in_submission_sorted = sorted(assembly_accessions)
            if assemblies_provided_sorted != assemblies_in_submission_sorted:
                raise ValueError(f"Assemblies provided {assemblies_provided_sorted} do not match assemblies in "
                                 f"submission {assemblies_in_submission_sorted}")
        else:
            for assembly_accession in assembly_accessions:
                db_name_retrieved = self.get_db_name(assembly_accession)
                assembly_to_db_name[assembly_accession] = {'db_name': db_name_retrieved}

        with get_metadata_conn() as conn:
            for assembly, db in assembly_to_db_name.items():
                # warns but doesn't crash if assembly set already exists
                insert_new_assembly_and_taxonomy(
                    assembly_accession=assembly,
                    taxonomy_id=self.eload_cfg.query('submission', 'taxonomy_id'),
                    db_name=db['db_name'],
                    conn=conn
                )

        self.eload_cfg.set(self.config_section, 'database', value=assembly_to_db_name)

        with pymongo.MongoClient(self.mongo_uri) as db:
            names = db.list_database_names()
            for assembly_accession, db_info in assembly_to_db_name.items():
                db_name = db_info['db_name']
                if db_name in names:
                    self.info(f'Found database named {db_name}.')
                    self.info('If this is incorrect, please cancel and pass in the database name explicitly.')
                    self.eload_cfg.set(self.config_section, 'database', assembly_accession, 'exists', value=True)
                else:
                    self.error(f'Database named {db_name} does not exist in variant warehouse, aborting.')
                    self.error('Please create the database or pass in the appropriate database name explicitly.')
                    self.eload_cfg.set(self.config_section, 'database', assembly_accession, 'exists', value=False)
                    raise ValueError(f'No database named {db_name} found.')

    def load_from_ena(self):
        """
        Loads project metadata from ENA into EVADEV.
        """
        try:
            command_utils.run_command_with_output(
                'Load metadata from ENA to EVADEV',
                ' '.join((
                    'perl', cfg['executable']['load_from_ena'],
                    '-p', self.project_accession,
                    # Current submission process never changes -c or -v
                    '-c', 'submitted',
                    '-v', '1',
                    # -l is only checked for when -c=eva_value_added, so in reality never used
                    '-l', self._get_dir('scratch'),
                    '-e', str(self.eload_num)
                ))
            )
            self.eload_cfg.set(self.config_section, 'ena_load', value='success')
        except subprocess.CalledProcessError as e:
            self.error('ENA metadata load failed: aborting ingestion.')
            self.eload_cfg.set(self.config_section, 'ena_load', value='failure')
            raise e

    def _copy_file(self, source_path, target_dir):
        target_path = target_dir.joinpath(source_path.name)
        if not target_path.exists():
            shutil.copyfile(source_path, target_path)
        else:
            self.warning(f'{source_path.name} already exists in {target_dir}, not copying.')

    def setup_project_dir(self):
        """
        Sets up project directory and copies VCF files from the eload directory.
        """
        project_dir = Path(cfg['projects_dir'], self.project_accession)
        os.makedirs(project_dir, exist_ok=True)
        for v in project_dirs.values():
            os.makedirs(project_dir.joinpath(v), exist_ok=True)
        # copy valid vcfs + index to 'valid' folder and 'public' folder
        valid_dir = project_dir.joinpath(project_dirs['valid'])
        public_dir = project_dir.joinpath(project_dirs['public'])
        analyses = self.eload_cfg.query('brokering', 'analyses')
        for analysis_alias, analysis_data in analyses.items():
            for vcf_file, vcf_file_info in analysis_data['vcf_files'].items():
                vcf_path = Path(vcf_file)
                self._copy_file(vcf_path, valid_dir)
                self._copy_file(vcf_path, public_dir)
                tbi_path = Path(vcf_file_info['index'])
                self._copy_file(tbi_path, valid_dir)
                self._copy_file(tbi_path, public_dir)
                try:
                    csi_path = Path(vcf_file_info['csi'])
                    self._copy_file(csi_path, valid_dir)
                    self._copy_file(csi_path, public_dir)
                # for now this won't be available for older studies, we can remove the try/except at a later date
                except KeyError:
                    self.warning('No csi filepath found in config, will not make a csi index public.')
        self.eload_cfg.set(self.config_section, 'project_dir', value=str(project_dir))
        return project_dir

    def get_study_name(self):
        with get_metadata_conn() as conn:
            query = f"SELECT title FROM evapro.project WHERE project_accession='{self.project_accession}';"
            rows = get_all_results_for_query(conn, query)
        if len(rows) != 1:
            raise ValueError(f'More than one project with accession {self.project_accession} found in metadata DB.')
        return rows[0][0]

    def get_vep_species(self):
        words = self.eload_cfg.query('submission', 'scientific_name').lower().split()
        return '_'.join(words)

    def _generate_csv_mappings_to_ingest(self):
        vcf_files_to_ingest = os.path.join(self.eload_dir, 'vcf_files_to_ingest.csv')
        with open(vcf_files_to_ingest, 'w', newline='') as file:
            writer = csv.writer(file)
            writer.writerow(['vcf_file', 'assembly_accession', 'fasta', 'report', 'analysis_accession', 'db_name'])
            analyses = self.eload_cfg.query('brokering', 'analyses')
            for analysis_alias, analysis_data in analyses.items():
                assembly_accession = analysis_data['assembly_accession']
                fasta = analysis_data['assembly_fasta']
                report = analysis_data['assembly_report']
                analysis_accession = self.eload_cfg.query('brokering', 'ena', 'ANALYSIS', analysis_alias)
                db_name = self.eload_cfg.query('ingestion', 'database', assembly_accession, 'db_name')
                if analysis_data['vcf_files']:
                    for vcf_file in analysis_data['vcf_files']:
                        writer.writerow([vcf_file, assembly_accession, fasta, report, analysis_accession, db_name])
                else:
                    self.warning(f"File {vcf_file} not found")
        return vcf_files_to_ingest

    def run_accession_workflow(self, vcf_files_to_ingest):
        output_dir = self.create_nextflow_temp_output_directory(base=self.project_dir)
        mongo_host, mongo_user, mongo_pass = get_mongo_creds()
        pg_url, pg_user, pg_pass = get_accession_pg_creds()
        job_props = accession_props_template(
            taxonomy_id=self.eload_cfg.query('submission', 'taxonomy_id'),
            project_accession=self.project_accession,
            aggregation=self.eload_cfg.query(self.config_section, 'aggregation'),
            instance_id=self.eload_cfg.query(self.config_section, 'accession', 'instance_id'),
            mongo_host=mongo_host,
            mongo_user=mongo_user,
            mongo_pass=mongo_pass,
            postgres_url=pg_url,
            postgres_user=pg_user,
            postgres_pass=pg_pass
        )
        accession_config = {
            'valid_vcfs': vcf_files_to_ingest,
            'project_accession': self.project_accession,
            'instance_id': self.eload_cfg.query(self.config_section, 'accession', 'instance_id'),
            'accession_job_props': job_props,
            'public_ftp_dir': cfg['public_ftp_dir'],
            'accessions_dir': os.path.join(self.project_dir, project_dirs['accessions']),
            'public_dir': os.path.join(self.project_dir, project_dirs['public']),
            'logs_dir': os.path.join(self.project_dir, project_dirs['logs']),
            'executable': cfg['executable'],
            'jar': cfg['jar'],
        }
        accession_config_file = os.path.join(self.project_dir, 'accession_config_file.yaml')
        with open(accession_config_file, 'w') as open_file:
            yaml.safe_dump(accession_config, open_file)
        accession_script = os.path.join(NEXTFLOW_DIR, 'accession.nf')
        try:
            command_utils.run_command_with_output(
                'Nextflow Accessioning process',
                ' '.join((
                    'export NXF_OPTS="-Xms1g -Xmx8g"; ',
                    cfg['executable']['nextflow'], accession_script,
                    '-params-file', accession_config_file,
                    '-work-dir', output_dir
                ))
            )
        except subprocess.CalledProcessError as e:
            self.error('Nextflow accessioning pipeline failed: results might not be complete.')
            self.error(f"See Nextflow logs in {self.eload_dir}/.nextflow.log or accessioning logs "
                       f"in {self.project_dir.joinpath(project_dirs['logs'])} for more details.")
            raise e
        return output_dir

    def run_variant_load_workflow(self, vcf_files_to_ingest):
        output_dir = self.create_nextflow_temp_output_directory(base=self.project_dir)
        job_props = variant_load_props_template(
                project_accession=self.project_accession,
                aggregation=self.eload_cfg.query(self.config_section, 'aggregation'),
                study_name=self.get_study_name(),
                output_dir=self.project_dir.joinpath(project_dirs['transformed']),
                annotation_dir=self.project_dir.joinpath(project_dirs['annotation']),
                stats_dir=self.project_dir.joinpath(project_dirs['stats']),
                vep_species=self.get_vep_species(),
                vep_version=self.eload_cfg.query(self.config_section, 'variant_load', 'vep', 'version'),
                vep_cache_version=self.eload_cfg.query(self.config_section, 'variant_load', 'vep', 'cache_version')
        )
        load_config = {
            'valid_vcfs': vcf_files_to_ingest,
            'aggregation_type': self.eload_cfg.query(self.config_section, 'aggregation'),
            'load_job_props': job_props,
            'project_accession': self.project_accession,
            'project_dir': str(self.project_dir),
            'logs_dir': os.path.join(self.project_dir, project_dirs['logs']),
            'eva_pipeline_props': cfg['eva_pipeline_props'],
            'executable': cfg['executable'],
            'jar': cfg['jar'],
        }
        load_config_file = os.path.join(self.project_dir, 'load_config_file.yaml')
        with open(load_config_file, 'w') as open_file:
            yaml.safe_dump(load_config, open_file)
        variant_load_script = os.path.join(NEXTFLOW_DIR, 'variant_load.nf')
        try:
            command_utils.run_command_with_output(
                'Nextflow Variant Load process',
                ' '.join((
                    'export NXF_OPTS="-Xms1g -Xmx8g"; ',
                    cfg['executable']['nextflow'], variant_load_script,
                    '-params-file', load_config_file,
                    '-work-dir', output_dir
                ))
            )
        except subprocess.CalledProcessError as e:
            self.error('Nextflow variant load pipeline failed: results might not be complete')
            self.error(f"See Nextflow logs in {self.eload_dir}/.nextflow.log or pipeline logs "
                       f"in {self.project_dir.joinpath(project_dirs['logs'])} for more details.")
            raise e
        return output_dir

    def insert_browsable_files(self):
        with get_metadata_conn() as conn:
            # insert into browsable file table, if files not already there
            files_query = f"select file_id, filename from evapro.browsable_file " \
                          f"where project_accession = '{self.project_accession}';"
            rows = get_all_results_for_query(conn, files_query)
            if len(rows) > 0:
                self.info('Browsable files already inserted, skipping')
                return
            self.info('Inserting browsable files...')
            insert_query = "insert into browsable_file (file_id,ena_submission_file_id,filename,project_accession,assembly_set_id) " \
                           "select file.file_id,ena_submission_file_id,filename,project_accession,assembly_set_id " \
                           "from (select * from analysis_file af " \
                           "join analysis a on a.analysis_accession = af.analysis_accession " \
                           "join project_analysis pa on af.analysis_accession = pa.analysis_accession " \
                           f"where pa.project_accession = '{self.project_accession}' ) myfiles " \
                           "join file on file.file_id = myfiles.file_id where file.file_type ilike 'vcf';"
            execute_query(conn, insert_query)

            # update loaded and release date
            release_date = self.eload_cfg.query('brokering', 'ena', 'hold_date')
            release_update = f"update evapro.browsable_file " \
                             f"set loaded = true, eva_release = '{release_date.strftime('%Y%m%d')}' " \
                             f"where project_accession = '{self.project_accession}';"
            execute_query(conn, release_update)

            # update FTP file paths
            rows = get_all_results_for_query(conn, files_query)
            if len(rows) == 0:
                raise ValueError('Something went wrong with loading from ENA')
            for file_id, filename in rows:
                ftp_update = f"update evapro.file " \
                             f"set ftp_file = '/ftp.ebi.ac.uk/pub/databases/eva/{self.project_accession}/{filename}' " \
                             f"where file_id = '{file_id}';"
                execute_query(conn, ftp_update)

    def refresh_study_browser(self):
        with get_metadata_conn() as conn:
            execute_query(conn, 'refresh materialized view study_browser;')

    @cached_property
    def needs_merge(self):
        return len(self.valid_vcf_filenames) > 1 and self.eload_cfg.query(self.config_section, 'aggregation') == 'none'

    @cached_property
    def valid_vcf_filenames(self):
        return list(self.project_dir.joinpath(project_dirs['valid']).glob('*.vcf.gz'))<|MERGE_RESOLUTION|>--- conflicted
+++ resolved
@@ -71,12 +71,8 @@
 
         if do_accession:
             self.eload_cfg.set(self.config_section, 'accession', 'instance_id', value=instance_id)
-<<<<<<< HEAD
+            self.update_config_with_hold_date(self.project_accession)
             self.run_accession_workflow(vcf_files_to_ingest)
-=======
-            self.update_config_with_hold_date(self.project_accession)
-            self.run_accession_workflow()
->>>>>>> 4d9b24a1
             self.insert_browsable_files()
             self.refresh_study_browser()
 
